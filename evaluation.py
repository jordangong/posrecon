from argparse import ArgumentParser, BooleanOptionalAction
from functools import partial

import torch
from pl_bolts.datamodules import ImagenetDataModule
from pl_bolts.models.self_supervised import SSLFineTuner
from pl_bolts.optimizers import LinearWarmupCosineAnnealingLR
from pytorch_lightning import Trainer
from pytorch_lightning.callbacks import LearningRateMonitor, ModelCheckpoint
from pytorch_lightning.loggers import TensorBoardLogger
from timm.data.mixup import Mixup
from timm.loss.cross_entropy import SoftTargetCrossEntropy
from torch import nn
from torchvision import transforms

from main import PosReconCLR
from models import MaskedPosReconCLRViT
from utils.datamodules import FewShotImagenetDataModule
from utils.lr_wt_decay import param_groups_lrd, exclude_from_wt_decay
from utils.transforms import SimCLRFinetuneTransform, imagenet_normalization


class PosReconCLREval(SSLFineTuner):
    def __init__(
            self,
            protocol: str = 'linear',
            dataset: str = 'imagenet',
            img_size: int = 224,
            optim: str = 'sgd',
            exclude_bn_bias: bool = True,
            layer_decay: float = 1.,
            mixup_alpha: float = 0.,
            cutmix_alpha: float = 0.,
            label_smoothing: float = 0.,
            warmup_epochs: int = 10,
            start_lr: float = 0.,
            **kwargs
    ):
        """
        Args:
            protocol: evaluation protocol, including `linear` and `finetune`
            optim: optimizer (SGD or Adam)
            exclude_bn_bias: exclude weight decay on 1d params (e.g. bn/ln and bias)
            mixup_alpha: mixup alpha, active if > 0.
            cutmix_alpha: cutmix alpha, active if > 0.
            label_smoothing: label smoothing regularization
            layer_decay: layer-wise learning rate decay
            warmup_epochs: linear warmup epochs
            start_lr: start learning rate
        """
        assert protocol in {'linear', 'finetune'}, f"unknown protocol: {protocol}"
        assert optim in {'sgd', 'adam'}, f"unknown optimizer: {optim}"

        super().__init__(**kwargs)
        self.save_hyperparameters(ignore=['backbone'])

        self.protocol = protocol
        self.dataset = dataset
        self.optim = optim
        self.exclude_bn_bias = exclude_bn_bias
        self.mixup = None
        if mixup_alpha > 0. or cutmix_alpha > 0.:
            self.mixup = Mixup(mixup_alpha, cutmix_alpha,
                               label_smoothing=label_smoothing,
                               num_classes=self.linear_layer.n_classes)
        self.label_smoothing = label_smoothing
        self.layer_decay = layer_decay
        self.warmup_epochs = warmup_epochs
        self.start_lr = start_lr

        if self.mixup is None:
            self.criterion = nn.CrossEntropyLoss(label_smoothing=label_smoothing)
        else:
            self.criterion = SoftTargetCrossEntropy()

        if dataset == "imagenet":
            normalization = imagenet_normalization()
        self.train_transform = SimCLRFinetuneTransform(
            img_size=img_size,
            normalize=normalization,
            eval_transform=False,
        )
        self.eval_transform = SimCLRFinetuneTransform(
            img_size=img_size,
            normalize=normalization,
            eval_transform=True,
        )

    def on_train_epoch_start(self) -> None:
        if self.protocol == 'linear':
            self.backbone.eval()
        elif self.protocol == 'finetune':
            self.backbone.train()

    def forward_resnet(self, x):
        return self.backbone.encoder(x)[0]

    def forward_vit(self, x):
        x = self.backbone.patch_embed(x)
        x += self.backbone.pos_embed

        cls_tokens = self.backbone.cls_token.expand(x.size(0), -1, -1)
        x = torch.cat((cls_tokens, x), dim=1)

        x = self.backbone.blocks(x)
        x = self.backbone.norm(x)

        return x[:, 0, :]

    def forward_backbone(self, x):
        if isinstance(self.backbone, MaskedPosReconCLRViT):
            return self.forward_vit(x)
        else:
            return self.forward_resnet(x)

    def shared_step(self, batch):
        x, y = batch
        if self.protocol == 'linear':
            with torch.no_grad():
                feats = self.forward_backbone(x)
        elif self.protocol == 'finetune':
            feats = self.forward_backbone(x)

        logits = self.linear_layer(feats)
        loss = self.criterion(logits, y)

        return loss, logits

    def training_step(self, batch, batch_idx):
        x, y = batch
        x = self.train_transform(x)
        target = y.clone()
        if self.mixup is not None:
            x, y = self.mixup(x, y)
        loss, logits = self.shared_step((x, y))
        acc = self.train_acc(logits.softmax(-1), target)

        self.log(f"loss/xent_{self.protocol}/train", loss, prog_bar=True)
        self.log(f"acc/{self.protocol}/train_step", acc, prog_bar=True)
        self.log(f"acc/{self.protocol}/train_epoch", self.train_acc,
                 on_step=False, on_epoch=True)

        return loss

    def validation_step(self, batch, batch_idx):
        x, y = batch
        x = self.eval_transform(x)
        loss, logits = self.shared_step((x, y))
        self.val_acc(logits.softmax(-1), y)

        self.log(f"loss/xent_{self.protocol}/val",
                 loss, prog_bar=True, sync_dist=True)
        self.log(f"acc/{self.protocol}/val_epoch", self.val_acc)

        return loss

    def test_step(self, batch, batch_idx):
        x, y = batch
        x = self.eval_transform(x)
        loss, logits = self.shared_step((x, y))
        self.test_acc(logits.softmax(-1), y)

        self.log(f"loss/xent_{self.protocol}/test", loss, sync_dist=True)
        self.log(f"acc/{self.protocol}/test_epoch", self.test_acc)

        return loss

    def configure_optimizers(self):
        param_groups = []
        # add backbone to params_groups while finetuning
        if self.protocol == "finetune":
            if isinstance(self.backbone, MaskedPosReconCLRViT):
                param_groups += param_groups_lrd(
                    self.backbone,
                    lr=self.learning_rate,
                    weight_decay=self.weight_decay,
                    exclude_1d_params=self.exclude_bn_bias,
                    no_weight_decay_list=("pos_embed", "cls_token"),
                    layer_decay=self.layer_decay
                )
            else:  # ResNet
                if self.exclude_bn_bias:
                    resnet_param_groups = exclude_from_wt_decay(
                        self.backbone,
                        self.weight_decay,
                    )
                else:
                    resnet_param_groups = [{
                        "params": self.backbone.parameters(),
                        "weight_decay": self.weight_decay
                    }]
                param_groups += resnet_param_groups

        # add linear head
        if self.exclude_bn_bias:
            linear_param_groups = exclude_from_wt_decay(
                self.linear_layer,
                self.weight_decay,
            )
        else:
            linear_param_groups = [{
                "params": self.linear_layer.parameters(),
                "weight_decay": self.weight_decay
            }]
        param_groups += linear_param_groups

        if self.optim == "sdg":
            optimizer = torch.optim.SGD(
                param_groups,
                lr=self.learning_rate,
                nesterov=self.nesterov,
                momentum=0.9,
            )
        elif self.optim == "adam":
            optimizer = torch.optim.Adam(param_groups, lr=self.learning_rate)

        # set scheduler
        if self.scheduler_type == "step":
            scheduler = torch.optim.lr_scheduler.MultiStepLR(optimizer,
                                                             self.decay_epochs,
                                                             gamma=self.gamma)
        elif self.scheduler_type == "cosine":
            scheduler = torch.optim.lr_scheduler.CosineAnnealingLR(
                optimizer, self.epochs, eta_min=self.final_lr  # total epochs to run
            )
        elif self.scheduler_type == "warmup-anneal":
            scheduler = LinearWarmupCosineAnnealingLR(
                optimizer, self.warmup_epochs, max_epochs=self.epochs,
                warmup_start_lr=self.start_lr, eta_min=self.final_lr
            )

        return [optimizer], [scheduler]

    @staticmethod
    def add_model_specific_args(parent_parser):
        parser = ArgumentParser(parents=[parent_parser], add_help=False)

        # i/o params
        parser.add_argument("--dataset", type=str, default="imagenet",
                            help="dataset")
        parser.add_argument("--data_dir", type=str, default="dataset",
                            help="path to dataset")
        parser.add_argument("--protocol", type=str, default="linear",
                            choices=("linear", "finetune"),
                            help="evalution protocol")
        parser.add_argument("--label_pct", type=int, default=100,
                            help="%% of labels for training")
        parser.add_argument("--ckpt_path", type=str, help="path to ckpt")

        # training params
        parser.add_argument("--num_nodes", default=1, type=int,
                            help="number of nodes for training")
        parser.add_argument("--gpus", default=1, type=int,
                            help="number of gpus to train on")
        parser.add_argument("--num_workers", default=8, type=int,
                            help="num of workers per GPU")
        parser.add_argument("--max_epochs", default=100, type=int,
                            help="number of total epochs to run")
        parser.add_argument("--max_steps", default=-1, type=int,
                            help="max steps")
        parser.add_argument("--batch_size", default=256, type=int,
                            help="batch size per gpu")
        parser.add_argument("--warmup_epochs", default=10, type=int,
                            help="number of warmup epochs")
        parser.add_argument("--fp32", default=True, action=BooleanOptionalAction,
                            help="use fp32 or fp16")
        parser.add_argument("--fast_dev_run", default=False, type=int)

        # fine-tuner params
        parser.add_argument("--mlp_dropout", type=float, default=0.0)
        parser.add_argument("--attention_dropout", type=float, default=0.0)
        parser.add_argument("--path_dropout", type=float, default=0.0)
        parser.add_argument("--head_dropout", type=float, default=0.0)
        parser.add_argument("--optimizer", type=str, default="sgd")
        parser.add_argument("--exclude_bn_bias", default=True, action=BooleanOptionalAction)
        parser.add_argument("--learning_rate", type=float, default=0.1)
        parser.add_argument("--weight_decay", type=float, default=1e-6)
        parser.add_argument("--layer_decay", type=float, default=1.0)
        parser.add_argument("--mixup_alpha", type=float, default=0.0)
        parser.add_argument("--cutmix_alpha", type=float, default=0.0)
        parser.add_argument("--label_smoothing", type=float, default=0.0)
        parser.add_argument("--nesterov", type=bool, default=False)
        parser.add_argument("--scheduler_type", type=str, default="warmup-anneal")
        parser.add_argument("--gamma", type=float, default=0.1)
        parser.add_argument("--start_lr", type=float, default=1e-6)
        parser.add_argument("--final_lr", type=float, default=1e-6)

        return parser


if __name__ == "__main__":
    parser = ArgumentParser()
    parser.add_argument("--version", default=None, type=str)
    parser.add_argument("--log_path", default="lightning_logs", type=str)
    parser.add_argument("--resume_ckpt_path", default=None, type=str)
    parser = PosReconCLREval.add_model_specific_args(parser)
    args = parser.parse_args()

    pretrained = PosReconCLR.load_from_checkpoint(args.ckpt_path, strict=False)
    # a bit hacky here, replace ViT with dropout rate
    if isinstance(pretrained.model, MaskedPosReconCLRViT):
        pretained_state_dict = pretrained.state_dict()
        pretrained.model = MaskedPosReconCLRViT(
            pretrained.img_size,
            pretrained.patch_size,
            pretrained.in_chans,
            pretrained.embed_dim,
            pretrained.depth,
            pretrained.num_heads,
            pretrained.mlp_ratio,
            pretrained.proj_dim,
            drop_rate=args.mlp_dropout,
            attention_drop_rate=args.attention_dropout,
            drop_path_rate=args.path_dropout,
            norm_layer=partial(nn.LayerNorm, eps=1e-6),
        )
        pretrained.load_state_dict(pretained_state_dict)

    if args.dataset == "imagenet":
        if args.label_pct < 100:
            dm = FewShotImagenetDataModule(args.label_pct,
                                           data_dir=args.data_dir,
                                           batch_size=args.batch_size,
                                           num_workers=args.num_workers)
        else:
            dm = ImagenetDataModule(data_dir=args.data_dir,
                                    batch_size=args.batch_size,
                                    num_workers=args.num_workers)
    else:
        raise NotImplementedError(f"Unimplemented dataset: {args.dataset}")

<<<<<<< HEAD
    dm.train_transforms = transforms.Compose([
        transforms.RandomResizedCrop(pretrained.img_size),
        transforms.ToTensor(),
    ])
    dm.val_transforms = dm.test_transforms = transforms.Compose([
        transforms.Resize(int(pretrained.img_size + 0.1 * pretrained.img_size)),
        transforms.CenterCrop(pretrained.img_size),
        transforms.ToTensor(),
    ])
=======
    dm.train_transforms = SimCLRFinetuneTransform(
        input_height=input_height,
        normalize=normalization,
        eval_transform=False,
    )

    dm.val_transforms = SimCLRFinetuneTransform(
        input_height=input_height,
        normalize=normalization,
        eval_transform=True,
    )

    dm.test_transforms = SimCLRFinetuneTransform(
        input_height=input_height,
        normalize=normalization,
        eval_transform=True,
    )

    pretrained = PosReconCLR.load_from_checkpoint(args.ckpt_path, strict=False)
    pretained_state_dict = pretrained.state_dict()
    # a bit hacky here, replace backbone with dropout rate
    pretrained.model = MaskedPosReconCLRViT(
        pretrained.img_size,
        pretrained.patch_size,
        pretrained.in_chans,
        pretrained.embed_dim,
        pretrained.encoder_depth,
        pretrained.encoder_num_heads,
        pretrained.decoder_depth,
        pretrained.decoder_num_heads,
        pretrained.mlp_ratio,
        pretrained.proj_dim,
        drop_rate=args.mlp_dropout,
        attention_drop_rate=args.attention_dropout,
        drop_path_rate=args.path_dropout,
        norm_layer=partial(nn.LayerNorm, eps=1e-6),
    )
    pretrained.load_state_dict(pretained_state_dict)
>>>>>>> 55de5470

    evaluator = PosReconCLREval(
        protocol=args.protocol,
        dataset=args.dataset,
        img_size=pretrained.img_size,
        backbone=pretrained.model,
        in_features=pretrained.embed_dim,
        num_classes=dm.num_classes,
        epochs=args.max_epochs,
        dropout=args.head_dropout,
        optim=args.optimizer,
        exclude_bn_bias=args.exclude_bn_bias,
        learning_rate=args.learning_rate,
        weight_decay=args.weight_decay,
        layer_decay=args.layer_decay,
        mixup_alpha=args.mixup_alpha,
        cutmix_alpha=args.cutmix_alpha,
        label_smoothing=args.label_smoothing,
        nesterov=args.nesterov,
        scheduler_type=args.scheduler_type,
        gamma=args.gamma,
        warmup_epochs=args.warmup_epochs,
        start_lr=args.start_lr,
        final_lr=args.final_lr,
    )

    logger = TensorBoardLogger(args.log_path, name="evaluation", version=args.version)
    lr_monitor = LearningRateMonitor(logging_interval="step")
    model_checkpoint = ModelCheckpoint(
        save_last=True,
        monitor=f"loss/xent_{args.protocol}/val"
    )
    callbacks = [model_checkpoint, lr_monitor]

    trainer = Trainer(
        max_epochs=args.max_epochs,
        max_steps=args.max_steps,
        devices=args.gpus if args.gpus > 0 else None,
        num_nodes=args.num_nodes,
        accelerator="gpu" if args.gpus > 0 else None,
        strategy="ddp" if args.gpus > 1 else None,
        sync_batchnorm=True if args.gpus > 1 else False,
        precision=32 if args.fp32 else 16,
        callbacks=callbacks,
        logger=logger,
        fast_dev_run=args.fast_dev_run,
    )

    trainer.fit(evaluator, datamodule=dm, ckpt_path=args.resume_ckpt_path)
    trainer.test(dataloaders=dm, ckpt_path='last')<|MERGE_RESOLUTION|>--- conflicted
+++ resolved
@@ -305,8 +305,10 @@
             pretrained.patch_size,
             pretrained.in_chans,
             pretrained.embed_dim,
-            pretrained.depth,
-            pretrained.num_heads,
+            pretrained.encoder_depth,
+            pretrained.encoder_num_heads,
+            pretrained.decoder_depth,
+            pretrained.decoder_num_heads,
             pretrained.mlp_ratio,
             pretrained.proj_dim,
             drop_rate=args.mlp_dropout,
@@ -329,7 +331,6 @@
     else:
         raise NotImplementedError(f"Unimplemented dataset: {args.dataset}")
 
-<<<<<<< HEAD
     dm.train_transforms = transforms.Compose([
         transforms.RandomResizedCrop(pretrained.img_size),
         transforms.ToTensor(),
@@ -339,46 +340,6 @@
         transforms.CenterCrop(pretrained.img_size),
         transforms.ToTensor(),
     ])
-=======
-    dm.train_transforms = SimCLRFinetuneTransform(
-        input_height=input_height,
-        normalize=normalization,
-        eval_transform=False,
-    )
-
-    dm.val_transforms = SimCLRFinetuneTransform(
-        input_height=input_height,
-        normalize=normalization,
-        eval_transform=True,
-    )
-
-    dm.test_transforms = SimCLRFinetuneTransform(
-        input_height=input_height,
-        normalize=normalization,
-        eval_transform=True,
-    )
-
-    pretrained = PosReconCLR.load_from_checkpoint(args.ckpt_path, strict=False)
-    pretained_state_dict = pretrained.state_dict()
-    # a bit hacky here, replace backbone with dropout rate
-    pretrained.model = MaskedPosReconCLRViT(
-        pretrained.img_size,
-        pretrained.patch_size,
-        pretrained.in_chans,
-        pretrained.embed_dim,
-        pretrained.encoder_depth,
-        pretrained.encoder_num_heads,
-        pretrained.decoder_depth,
-        pretrained.decoder_num_heads,
-        pretrained.mlp_ratio,
-        pretrained.proj_dim,
-        drop_rate=args.mlp_dropout,
-        attention_drop_rate=args.attention_dropout,
-        drop_path_rate=args.path_dropout,
-        norm_layer=partial(nn.LayerNorm, eps=1e-6),
-    )
-    pretrained.load_state_dict(pretained_state_dict)
->>>>>>> 55de5470
 
     evaluator = PosReconCLREval(
         protocol=args.protocol,
