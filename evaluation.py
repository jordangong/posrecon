--- conflicted
+++ resolved
@@ -16,23 +16,16 @@
 from main import PosReconCLR
 from models import MaskedPosReconCLRViT
 from utils.datamodules import FewShotImagenetDataModule
-<<<<<<< HEAD
-from utils.lr_decay import param_groups_lrd
+from utils.lr_wt_decay import param_groups_lrd, exclude_from_wt_decay
 from utils.transforms import SimCLRFinetuneTransform, imagenet_normalization
-=======
-from utils.lr_wt_decay import param_groups_lrd, exclude_from_wt_decay
->>>>>>> d0100e75
 
 
 class PosReconCLREval(SSLFineTuner):
     def __init__(
             self,
             protocol: str = 'linear',
-<<<<<<< HEAD
             dataset: str = 'imagenet',
             img_size: int = 224,
-=======
->>>>>>> d0100e75
             optim: str = 'sgd',
             exclude_bn_bias: bool = True,
             layer_decay: float = 1.,
