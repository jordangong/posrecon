--- conflicted
+++ resolved
@@ -20,11 +20,7 @@
 from utils.transforms import SimCLRPretrainPostTransform, imagenet_normalization, SimCLRPretrainPreTransform
 
 
-<<<<<<< HEAD
 class MultiHeadAttnMaskBYOL(LightningModule):
-=======
-class MultiHeadAttnMaskCLR(LightningModule):
->>>>>>> 2b48dc00
     def __init__(
             self,
             gpus: int,
@@ -58,11 +54,7 @@
             layer_decay: float = 1.,
             **kwargs
     ):
-<<<<<<< HEAD
         super(MultiHeadAttnMaskBYOL, self).__init__()
-=======
-        super(MultiHeadAttnMaskCLR, self).__init__()
->>>>>>> 2b48dc00
         self.save_hyperparameters()
 
         self.gpus = gpus
@@ -124,21 +116,18 @@
             partial(nn.LayerNorm, eps=1e-6),
         )
         self.target_net = copy.deepcopy(self.online_net)
-<<<<<<< HEAD
         self.pred_head = nn.Sequential(
             nn.Linear(proj_dim, embed_dim),
             nn.BatchNorm1d(embed_dim),
             nn.GELU(),
             nn.Linear(embed_dim, proj_dim),
         )
-=======
         self.classifier = nn.Linear(embed_dim, num_classes)
 
         self.train_acc_top_1 = Accuracy(top_k=1)
         self.train_acc_top_5 = Accuracy(top_k=5)
         self.val_acc_top_1 = Accuracy(top_k=1, compute_on_step=False)
         self.val_acc_top_5 = Accuracy(top_k=5, compute_on_step=False)
->>>>>>> 2b48dc00
 
         # compute iters per epoch
         global_batch_size = num_nodes * gpus * batch_size if gpus > 0 else batch_size
@@ -189,55 +178,8 @@
 
         return masked_patch_embed
 
-<<<<<<< HEAD
-    def shared_step(self, batch):
-        (crop1, crop2), _ = batch
-=======
-    @staticmethod
-    def instance_contrast_loss(proj_online, proj_target, temp):
-        # Instance-level contrast
-        # positive pairs: mean attention masked and target
-        # proj_online: [batch_size, num_heads + 1, proj_dim]
-        # proj_target: [batch_size, proj_dim]
-        feat = torch.cat((proj_online, proj_target.unsqueeze(1)), dim=1)
-        # feat: [batch_size, num_heads + 2, proj_dim]
-        all_sim = (feat @ feat.transpose(1, 2))
-        all_sim.diagonal(dim1=-2, dim2=-1).fill_(0)
-        # all_sim: [batch_size, num_heads + 2, num_heads + 2]
-        all_ = torch.exp(all_sim / temp).sum(dim=(-2, -1))
-        # all_: [batch_size]
-        pos_sim = (proj_online[:, -1:] @ proj_target.unsqueeze(-1)).squeeze()
-        # pos_sim: [batch_size]
-        pos = torch.exp(pos_sim / temp) * 2
-        loss = -torch.log(pos / all_).mean()
-
-        return loss, all_sim
-
-    @staticmethod
-    def batch_contrast_loss(proj_online, proj_target, sim_instance, temp):
-        # Batch-level contrast
-        # positive pairs: all instance-level pairs
-        if torch.distributed.is_available() and torch.distributed.is_initialized():
-            proj_online = SyncFunction.apply(proj_online)
-            proj_target = SyncFunction.apply(proj_target)
-            sim_instance = SyncFunction.apply(sim_instance)
-        # proj_online: [batch_size*2 (* world_size), num_heads + 1, proj_dim]
-        # proj_target: [batch_size*2 (* world_size), proj_dim]
-        # sim_instance: [batch_size*2 (* world_size), num_heads + 2, num_heads + 2]
-        *_, proj_dim = proj_online.size()
-        feat = torch.cat((proj_online.view(-1, proj_dim), proj_target))
-        # feat: [batch_size*2 (* world_size) * (num_heads+2), proj_dim]
-        all_sim = (feat @ feat.T).fill_diagonal_(0)
-        # feat: [batch_size*2 (* world_size) * (num_heads+2), ...]
-        all_ = torch.exp(all_sim / temp).sum(-1)
-        pos = torch.exp(sim_instance / temp).sum(dim=-1).view(-1)
-        loss = -torch.log(pos / all_).mean()
-
-        return loss
-
     def shared_step(self, img):
         crop1, crop2 = img
->>>>>>> 2b48dc00
         batch_size, *img_dim = crop1.size()
         crops = torch.stack((crop1, crop2))
         # crops: [2, batch_size, in_chans, height, width]
@@ -259,14 +201,9 @@
         masked_patch_embed = self.multi_head_attn_mask(
             patch_embed, attn_weight, self.online_mask_ratio
         )
-<<<<<<< HEAD
-        latent, _ = self.online_net.forward_encoder(masked_patch_embed)
-        proj_online = self.online_net.proj_head(latent[:, 0, :])
+        reps, _ = self.online_net.forward_encoder(masked_patch_embed)
+        proj_online = self.online_net.proj_head(reps)
         pred_online = self.pred_head(proj_online)
-=======
-        reps, _ = self.online_net.forward_encoder(masked_patch_embed)
-        proj_online_ = self.online_net.proj_head(reps)
->>>>>>> 2b48dc00
 
         pred_online = pred_online.view(-1, self.num_heads + 1, self.proj_dim)
         pred1_online, pred2_online = pred_online.chunk(2)
@@ -275,43 +212,11 @@
 
         loss_1to2 = 2 - 2 * F.cosine_similarity(pred1_online, proj2_target, dim=-1).mean()
         loss_2to1 = 2 - 2 * F.cosine_similarity(pred2_online, proj1_target, dim=-1).mean()
-        loss_total = loss_1to2 + loss_2to1
-
-<<<<<<< HEAD
-        return (latent,
+        loss_total = (loss_1to2 + loss_2to1) / 2
+
+        return (reps,
                 (proj_online, pred_online, proj_target),
                 (loss_1to2, loss_2to1, loss_total))
-
-    def training_step(self, batch, batch_idx):
-        latent, proj_embed, losses = self.shared_step(batch)
-
-        self.log_dict({
-            'loss/1to2/train': losses[0],
-            'loss/2to1/train': losses[1],
-            'loss/pretrain/train': losses[2],
-            'norm/latent': latent.norm(dim=-1).mean(),
-            'norm/proj_online': proj_embed[0].norm(dim=-1).mean(),
-            'norm/pred_online': proj_embed[1].norm(dim=-1).mean(),
-            'norm/proj_target': proj_embed[2].norm(dim=-1).mean(),
-        }, sync_dist=True)
-        return losses[2]
-
-    def validation_step(self, batch, batch_idx):
-        *_, losses = self.shared_step(batch)
-
-        self.log_dict({
-            'loss/1to2/val': losses[0],
-            'loss/2to1/val': losses[1],
-            'loss/pretrain/val': losses[2],
-        }, sync_dist=True)
-        return losses[2]
-=======
-        loss_total = (self.loss_ratio * loss_instance_clr
-                      + (1 - self.loss_ratio) * loss_batch_clr)
-
-        return (reps,
-                (proj_online_, proj_target_),
-                (loss_instance_clr, loss_batch_clr, loss_total))
 
     def linear_probe(self, reps, labels, acc_top_1_fn, acc_top_5_fn):
         labels = labels.unsqueeze(0).unsqueeze(-1).expand(2, -1, self.num_heads + 1).reshape(-1)
@@ -331,15 +236,16 @@
         )
 
         self.log_dict({
-            'loss/instance/train': losses[0],
-            'loss/batch/train': losses[1],
+            'loss/1to2/train': losses[0],
+            'loss/2to1/train': losses[1],
             'loss/pretrain/train': losses[2],
             'loss/linear_probe/train': loss_xent,
             'acc/linear_probe_top_1/train': acc_top_1,
             'acc/linear_probe_top_5/train': acc_top_5,
             'norm/reps': reps.norm(dim=-1).mean(),
             'norm/proj_online': proj_embed[0].norm(dim=-1).mean(),
-            'norm/proj_target': proj_embed[1].norm(dim=-1).mean(),
+            'norm/pred_online': proj_embed[1].norm(dim=-1).mean(),
+            'norm/proj_target': proj_embed[2].norm(dim=-1).mean(),
         }, sync_dist=True)
         return losses[2] + loss_xent
 
@@ -352,15 +258,14 @@
         )
 
         self.log_dict({
-            'loss/instance/val': losses[0],
-            'loss/batch/val': losses[1],
+            'loss/1to2/val': losses[0],
+            'loss/2to1/val': losses[1],
             'loss/pretrain/val': losses[2],
             'loss/linear_probe/val': loss_xent,
             'acc/linear_probe_top_1/val': acc_top_1,
             'acc/linear_probe_top_5/val': acc_top_5,
         }, sync_dist=True)
         return losses[2] + loss_xent
->>>>>>> 2b48dc00
 
     def configure_optimizers(self):
         param_groups = param_groups_lrd(
@@ -372,10 +277,12 @@
             layer_decay=self.layer_decay
         )
         if self.exclude_bn_bias:
+            param_groups += exclude_from_wt_decay(self.pred_head, self.weight_decay)
             param_groups += exclude_from_wt_decay(self.classifier, self.weight_decay)
         else:
             param_groups += [
-                {"params": self.classifier.parameters(), "weight_decay": self.weight_decay}
+                {"params": self.pred_head.parameters(), "weight_decay": self.weight_decay},
+                {"params": self.classifier.parameters(), "weight_decay": self.weight_decay},
             ]
 
         if self.optim == "lars":
@@ -471,15 +378,6 @@
                             help="add positional embedding or not")
         parser.add_argument("--online_mask_ratio", default=0.75, type=float,
                             help="online network mask ratio of patches")
-<<<<<<< HEAD
-=======
-        parser.add_argument("--instance_temperature", default=0.1, type=float,
-                            help="instance-level temperature in loss")
-        parser.add_argument("--batch_temperature", default=0.1, type=float,
-                            help="batch-level temperature in loss")
-        parser.add_argument("--loss_ratio", default=.5, type=float,
-                            help="weight of two losses")
->>>>>>> 2b48dc00
         parser.add_argument("--weight_decay", default=1e-6, type=float,
                             help="weight decay")
         parser.add_argument("--layer_decay", default=1., type=float,
@@ -496,13 +394,8 @@
     parser.add_argument("--log_path", default="lightning_logs", type=str)
     parser.add_argument("--resume_ckpt_path", default=None, type=str)
     parser.add_argument("--track_grad", default=True, action=BooleanOptionalAction)
-<<<<<<< HEAD
-    parser.add_argument("--knn_probe", default=True, action=BooleanOptionalAction)
+    parser.add_argument("--knn_probe", default=False, action='store_true')
     parser = MultiHeadAttnMaskBYOL.add_model_specific_args(parser)
-=======
-    parser.add_argument("--knn_probe", default=False, action='store_true')
-    parser = MultiHeadAttnMaskCLR.add_model_specific_args(parser)
->>>>>>> 2b48dc00
     args = parser.parse_args()
 
     if args.dataset == "imagenet":
@@ -521,11 +414,7 @@
 
     dm.train_transforms = dm.val_transforms = SimCLRPretrainPreTransform(args.img_size)
 
-<<<<<<< HEAD
     model = MultiHeadAttnMaskBYOL(**args.__dict__)
-=======
-    model = MultiHeadAttnMaskCLR(**args.__dict__)
->>>>>>> 2b48dc00
 
     logger = TensorBoardLogger(args.log_path, name="pretrain", version=args.version)
     lr_monitor = LearningRateMonitor(logging_interval="step")
