--- conflicted
+++ resolved
@@ -9,14 +9,9 @@
 from pytorch_lightning.loggers import TensorBoardLogger
 from torch import nn
 
-<<<<<<< HEAD
-from models import MaskedPosReconCLRViT
-from utils.lr_decay import param_groups_lrd
-from utils.transforms import SimCLRPretrainPostTransform, imagenet_normalization, SimCLRPretrainPreTransform
-=======
 from models import MaskedPosReconCLRViT, SimCLRResNet
 from utils.lr_wt_decay import param_groups_lrd, exclude_from_wt_decay
->>>>>>> d0100e75
+from utils.transforms import SimCLRPretrainPostTransform, imagenet_normalization, SimCLRPretrainPreTransform
 
 
 class PosReconCLR(LightningModule):
@@ -26,14 +21,11 @@
             num_samples: int,
             batch_size: int,
             num_nodes: int = 1,
-<<<<<<< HEAD
             dataset: str = "imagenet",
+            backbone: str = "vit",
+            layers: tuple = (3, 4, 6, 3),
             gaussian_blur: bool = True,
             jitter_strength: float = 1.,
-=======
-            backbone: str = "vit",
-            layers: tuple = (3, 4, 6, 3),
->>>>>>> d0100e75
             img_size: int = 224,
             patch_size: int = 16,
             in_chans: int = 3,
